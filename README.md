## Smoothed Duality Gap: A Stopping Criterion Implementation

This repository contains the code developed to validate and illustrate the theoretical findings outlined in the paper titled **"The Smoothed Duality Gap as a Stopping Criterion"** by Iyad Walwil and Olivier Fercoq.

### Smoothed Duality Gap
The *Smoothed Duality Gap*, initially introduced in [[3](#3)], represents a novel measure of optimality that is widely applicable but remains less studied compared to the previously discussed ones.

Given $\beta = (\beta_x, \beta_y) \in [0, +\infty]^2, z \in \mathcal{Z}$ and $\dot{z} \in \mathcal{Z}$, the smoothed gap $\mathcal{G}_{\beta}$ is the function defined by:

$$
\mathcal{G}_{\beta}(z;\dot{z}) = \\sup ~ \mathcal{L}(x, y') - \mathcal{L}(x', y) - \frac{\beta_x}{2} \\|x' - \dot{x}\\|^2 - \frac{\beta_y}{2} \\|y' - \dot{y}\\|^2
$$

Where the sup is taken over $z' = (x', y')$. When the smoothness parameter $\beta = 0$, we recover the conventional duality gap. The smoothed duality gap concept involves smoothing the duality gap through a proximity function [[2](#2)], thereby ensuring that the smoothed duality gap attains finite values for constrained problems, unlike its conventional counterpart. Additionally, when the smoothness parameter is small and the smoothed duality gap is small, it signifies that both the optimality gap and the feasibility error are also small.

Moreover, the author in [[1](#1)] has found that the smoothed duality gap offers a robust outcome. Independently of any unknown or uncomputable variables, it serves as a valid optimality measure. Therefore,  it could be utilized as a stopping criterion.

### Modules Overview:

1. **[`PDHG.py`](PDHG.py)**: This module implements the Primal-Dual Hybrid Gradient (PDHG) algorithm for solving optimization problems of the form:
   
    $$\min_{x \in \mathcal{X}} \max_{y \in \mathcal{Y}}~ f(x) + \left\langle Ax - b, y \right\rangle $$

   where:
   - $f \colon \mathcal{X} \rightarrow \mathbb{R} \cup \\{+\infty\\}$ is a proper, lower semi-continuous, convex function with a computable proximal operator.
   - $A \colon \mathcal{X} \rightarrow \mathcal{Y}$ is a linear operator.
   - $b \in \mathcal{Y}$.

   It provides users with four different stopping criteria options:
   - Fixed Number of Iterations **(FNoI)**.
   - Distance to the Optimum **(DttO)**.
   - Karush-Kuhn-Tucker **(KKT)** error.
   - Smoothed Duality Gap **(SDG)** - *Default*.

2. **[`OptimizationMeasures.py`](OptimizationMeasures.py)**: Computes the various optimality measures studied in Sections **3 & 4** of the paper:
   - Optimality Gap **(OG)**.
   - Feasibility Gap **(FG)**.
   - Karush-Kuhn-Tucker **(KKT)** error.
   - Projected Duality Gap **(PDG)**.
   - Smoothed Duality Gap **(SDG)**.

3. **[`OptimizationBounds.py`](OptimizationBounds.py)**: Implements the theoretical findings presented in Sections **5 & 6**.

4. **[`Plotter.py`](Plotter.py)**: Utilizes [`matplotlib`](https://matplotlib.org) to plot curves by taking a dictionary of curves along with their labels and titles.

5. **[`OptimizationProblems.py`](OptimizationProblems.py)**: Encapsulates the analysis of the various optimization problems presented in Section **7**.


### Installation Instructions:

Install all the packages listed in the *[`requirements.txt`](requirements.txt)* file.


### Usage Instructions:

To experiment with the code, simply run the **[`Experiments.ipynb`](Experiments.ipynb)** file, which contains all the conducted experiments. This notebook initializes several instances of the problems defined in [`OptimizationProblems.py`](OptimizationProblems.py), solves them using [`PDHG.py`](PDHG.py), computes measures and bounds with [`OptimizationBounds.py`](OptimizationBounds.py), and finally visualizes the results using [`Plotter.py`](Plotter.py).
<<<<<<< HEAD

=======
>>>>>>> 6e13b31c

### Credits:

- **Produced by:** Iyad Walwil.
- **Supervised by:** Olivier Fercoq.


### References

<a id="1"></a>`[1]`: Fercoq, O.: Quadratic error bound of the smoothed gap and the restarted averaged primal-dual hybrid gradient. Open Journal of Mathematical Optimization 4, 6 (2023). DOI 10.5802/ojmo.26. URL https://ojmo.centre-mersenne.org/articles/10.5802/ojmo.26/.

<a id="2"></a>`[2]`: Nesterov, Y.: Smooth minimization of non-smooth functions Mathematical Programming 103, 127–152 (2005). URL https://api.semanticscholar.org/CorpusID:2391217.

<<<<<<< HEAD
<a id="3"></a>`[3]`: Tran-Dinh, Q., Fercoq, O., Cevher, V.: A smooth primal-dual optimization framework for nonsmooth composite convex minimization. SIAM Journal on Optimization 28(1), 96–134 (2018). DOI 10.1137/16M1093094. URL https://doi.org/10.1137/16M1093094. 
=======
<a id="3"></a>`[3]`: Tran-Dinh, Q., Fercoq, O., Cevher, V.: A smooth primal-dual optimization framework for nonsmooth composite convex minimization. SIAM Journal on Optimization 28(1), 96–134 (2018). DOI 10.1137/16M1093094. URL https://doi.org/10.1137/16M1093094. 
>>>>>>> 6e13b31c
<|MERGE_RESOLUTION|>--- conflicted
+++ resolved
@@ -53,11 +53,7 @@
 
 ### Usage Instructions:
 
-To experiment with the code, simply run the **[`Experiments.ipynb`](Experiments.ipynb)** file, which contains all the conducted experiments. This notebook initializes several instances of the problems defined in [`OptimizationProblems.py`](OptimizationProblems.py), solves them using [`PDHG.py`](PDHG.py), computes measures and bounds with [`OptimizationBounds.py`](OptimizationBounds.py), and finally visualizes the results using [`Plotter.py`](Plotter.py).
-<<<<<<< HEAD
-
-=======
->>>>>>> 6e13b31c
+To experiment with the code, simply run the **`Experiments.ipynb`** file, which contains all the conducted experiments. This notebook initializes several instances of the problems defined in `OptimizationProblems.py`, solves them using `PDHG.py`, computes measures and bounds with `OptimizationBounds.py`, and finally visualizes the results using `Plotter.py`.
 
 ### Credits:
 
@@ -67,12 +63,8 @@
 
 ### References
 
-<a id="1"></a>`[1]`: Fercoq, O.: Quadratic error bound of the smoothed gap and the restarted averaged primal-dual hybrid gradient. Open Journal of Mathematical Optimization 4, 6 (2023). DOI 10.5802/ojmo.26. URL https://ojmo.centre-mersenne.org/articles/10.5802/ojmo.26/.
+`[1]`: Fercoq, O.: Quadratic error bound of the smoothed gap and the restarted averaged primal-dual hybrid gradient. Open Journal of Mathematical Optimization 4, 6 (2023). DOI 10.5802/ojmo.26. URL https://ojmo.centre-mersenne.org/articles/10.5802/ojmo.26/.
 
-<a id="2"></a>`[2]`: Nesterov, Y.: Smooth minimization of non-smooth functions Mathematical Programming 103, 127–152 (2005). URL https://api.semanticscholar.org/CorpusID:2391217.
+`[2]`: Nesterov, Y.: Smooth minimization of non-smooth functions Mathematical Programming 103, 127–152 (2005). URL https://api.semanticscholar.org/CorpusID:2391217.
 
-<<<<<<< HEAD
-<a id="3"></a>`[3]`: Tran-Dinh, Q., Fercoq, O., Cevher, V.: A smooth primal-dual optimization framework for nonsmooth composite convex minimization. SIAM Journal on Optimization 28(1), 96–134 (2018). DOI 10.1137/16M1093094. URL https://doi.org/10.1137/16M1093094. 
-=======
-<a id="3"></a>`[3]`: Tran-Dinh, Q., Fercoq, O., Cevher, V.: A smooth primal-dual optimization framework for nonsmooth composite convex minimization. SIAM Journal on Optimization 28(1), 96–134 (2018). DOI 10.1137/16M1093094. URL https://doi.org/10.1137/16M1093094. 
->>>>>>> 6e13b31c
+`[3]`: Tran-Dinh, Q., Fercoq, O., Cevher, V.: A smooth primal-dual optimization framework for nonsmooth composite convex minimization. SIAM Journal on Optimization 28(1), 96–134 (2018). DOI 10.1137/16M1093094. URL https://doi.org/10.1137/16M1093094. 